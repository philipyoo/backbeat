general:
    branches:
        ignore:
            - /^ultron\/.*/ # Ignore ultron/* branches

machine:
    node:
        version: 6.13.1
    services:
        - docker
        - redis
    environment:
        CXX: g++-4.9
        REMOTE_MANAGEMENT_DISABLE: 1

dependencies:
    override:
        - rm -rf node_modules
        - npm install
    post:
        - cd node_modules/@zenko/cloudserver && npm run mem_backend: {background: true}

test:
    override:
        - docker run -e AUTO_CREATE_TOPICS=true -d --net=host --name kafka spotify/kafka
        - npm run --silent lint_md -- --max-warnings 0
        - npm run --silent lint -- --max-warnings 0
        - npm test
<<<<<<< HEAD
        - CI=true npm start & bash tests/utils/wait_for_local_port.bash 8900 40 && npm run ft_server_test
        - CI=true npm run ft_test
=======
        - CI=true npm start & bash tests/utils/wait_for_local_port.bash 8900 40 && npm run ft_test:api:routes
        - CI=true BACKBEAT_CONFIG_FILE=tests/config.json npm start & bash tests/utils/wait_for_local_port.bash 8900 40 && BACKBEAT_CONFIG_FILE=tests/config.json npm run ft_test:api:retry
        - CI=true BACKBEAT_CONFIG_FILE=tests/config.roleAuth.json npm start & bash tests/utils/wait_for_local_port.bash 8900 40 && BACKBEAT_CONFIG_FILE=tests/config.roleAuth.json npm run ft_test:api:retry
        - npm run ft_test:replication
>>>>>>> 58086d47
<|MERGE_RESOLUTION|>--- conflicted
+++ resolved
@@ -26,12 +26,6 @@
         - npm run --silent lint_md -- --max-warnings 0
         - npm run --silent lint -- --max-warnings 0
         - npm test
-<<<<<<< HEAD
-        - CI=true npm start & bash tests/utils/wait_for_local_port.bash 8900 40 && npm run ft_server_test
-        - CI=true npm run ft_test
-=======
         - CI=true npm start & bash tests/utils/wait_for_local_port.bash 8900 40 && npm run ft_test:api:routes
         - CI=true BACKBEAT_CONFIG_FILE=tests/config.json npm start & bash tests/utils/wait_for_local_port.bash 8900 40 && BACKBEAT_CONFIG_FILE=tests/config.json npm run ft_test:api:retry
-        - CI=true BACKBEAT_CONFIG_FILE=tests/config.roleAuth.json npm start & bash tests/utils/wait_for_local_port.bash 8900 40 && BACKBEAT_CONFIG_FILE=tests/config.roleAuth.json npm run ft_test:api:retry
-        - npm run ft_test:replication
->>>>>>> 58086d47
+        - CI=true npm run ft_test