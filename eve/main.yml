---
version: 0.2

branches:
  feature/*, improvement/*, bugfix/*, w/*, q/*, hotfix/*:
    stage: "pre-merge"
  development/*:
    stage: "post-merge"


models:
  - SetProperty: &docker_image_name
      name: Set docker image name property
      property: docker_image_name
      value:
        "%(secret:private_registry_url)s/zenko/backbeat:\
        %(prop:commit_short_revision)s"
  - ShellCommand: &docker_build
      name: Build docker image
      command: >-
        docker build -t %(prop:docker_image_name)s .

stages:
  pre-merge:
    worker: &pod
      type: kube_pod
      path: eve/workers/pod.yml
    steps:
    - TriggerStages:
        name: trigger all the tests
        stage_names:
        - run-tests
        - docker-build
  run-tests:
    worker: &workspace
      type: docker
      path: eve/workers/unit_and_feature_tests
      volumes:
        - '/home/eve/workspace'
    steps:
      - Git: &git
          name: fetch source
          repourl: '%(prop:git_reference)s'
          shallow: True
          retryFetch: True
          haltOnFailure: True
      - ShellCommand:
          name: Npm install
          command: npm install --unsafe-perm
      - ShellCommand:
          name: run static analysis tools on markdown
          command: npm run --silent lint_md
      - ShellCommand:
          name: run static analysis tools on code
          command: npm run --silent lint
      - ShellCommand:
          name: run unit tests
          command: npm test
      - ShellCommand:
          name: run s3 server and run feature tests
          command: bash ./eve/workers/unit_and_feature_tests/run_server_tests.bash
          workdir: '%(prop:builddir)s/build'
<<<<<<< HEAD

  docker-build:
    worker:
      type: kube_pod
      path: eve/workers/pod.yml
    steps:
      - Git: *git
      - SetProperty: *docker_image_name
      - ShellCommand: *docker_build

  post-merge:
    worker:
      type: kube_pod
      path: eve/workers/pod.yml
    steps:
      - Git: *git
      - ShellCommand: &docker_login
          name: Private Registry Login
          command: >
            docker login
            -u '%(secret:private_registry_username)s'
            -p '%(secret:private_registry_password)s'
            '%(secret:private_registry_url)s'
      - SetProperty: *docker_image_name
      - ShellCommand: *docker_build
      - ShellCommand: &docker_push
          name: Push image
          command: docker push %(prop:docker_image_name)s
=======
          env:
            CI: "true"
      - ShellCommand:
          name: run feature tests
          command: npm run ft_test
          env:
            CI: "true"
>>>>>>> ca6eb46f
<|MERGE_RESOLUTION|>--- conflicted
+++ resolved
@@ -60,7 +60,8 @@
           name: run s3 server and run feature tests
           command: bash ./eve/workers/unit_and_feature_tests/run_server_tests.bash
           workdir: '%(prop:builddir)s/build'
-<<<<<<< HEAD
+          env:
+            CI: "true"
 
   docker-build:
     worker:
@@ -88,13 +89,4 @@
       - ShellCommand: *docker_build
       - ShellCommand: &docker_push
           name: Push image
-          command: docker push %(prop:docker_image_name)s
-=======
-          env:
-            CI: "true"
-      - ShellCommand:
-          name: run feature tests
-          command: npm run ft_test
-          env:
-            CI: "true"
->>>>>>> ca6eb46f
+          command: docker push %(prop:docker_image_name)s