--- conflicted
+++ resolved
@@ -99,15 +99,9 @@
      * @param {Object} params.log - werelogs request logger object
      */
     constructor(params) {
-<<<<<<< HEAD
-        const { source, target, https, checkSanity, skipSourceBucketCreation,
-            log } = params;
+        const { source, target, https, internalHttps, checkSanity,
+                skipSourceBucketCreation, log } = params;
         super();
-=======
-        const { source, target, https, internalHttps, checkSanity,
-                retryTimeoutS, skipSourceBucketCreation, log } = params;
-        super({ retryTimeoutS });
->>>>>>> c305ebdc
         this._log = log;
         this._sourceBucket = source.bucket;
         this._targetBucket = target.bucket;
