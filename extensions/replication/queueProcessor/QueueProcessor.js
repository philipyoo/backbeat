'use strict'; // eslint-disable-line

const async = require('async');
const http = require('http');
const https = require('https');
const { EventEmitter } = require('events');
const Redis = require('ioredis');
const schedule = require('node-schedule');

const Logger = require('werelogs').Logger;

const errors = require('arsenal').errors;
const RoundRobin = require('arsenal').network.RoundRobin;

const BackbeatProducer = require('../../../lib/BackbeatProducer');
const BackbeatConsumer = require('../../../lib/BackbeatConsumer');
const VaultClientCache = require('../../../lib/clients/VaultClientCache');
const QueueEntry = require('../../../lib/models/QueueEntry');
const ReplicationTaskScheduler = require('../utils/ReplicationTaskScheduler');
const getLocationsFromStorageClass =
    require('../utils/getLocationsFromStorageClass');
const ReplicateObject = require('../tasks/ReplicateObject');
const MultipleBackendTask = require('../tasks/MultipleBackendTask');
const EchoBucket = require('../tasks/EchoBucket');

const ObjectQueueEntry = require('../../../lib/models/ObjectQueueEntry');
const BucketQueueEntry = require('../../../lib/models/BucketQueueEntry');
const MetricsProducer = require('../../../lib/MetricsProducer');

const {
    zookeeperReplicationNamespace,
    zkCRRStatePath,
    zkCRRStateProperties,
    proxyVaultPath,
    proxyIAMPath,
    replicationBackends,
} = require('../constants');

class QueueProcessor extends EventEmitter {

    /**
     * Create a queue processor object to activate Cross-Region
     * Replication from a kafka topic dedicated to store replication
     * entries to a target S3 endpoint.
     *
     * @constructor
     * @param {node-zookeeper-client.Client} zkClient - zookeeper client
     * @param {Object} kafkaConfig - kafka configuration object
     * @param {String} kafkaConfig.hosts - list of kafka brokers
     *   as "host:port[,host:port...]"
     * @param {Object} sourceConfig - source S3 configuration
     * @param {Object} sourceConfig.s3 - s3 endpoint configuration object
     * @param {Object} sourceConfig.auth - authentication info on source
     * @param {Object} destConfig - target S3 configuration
     * @param {Object} destConfig.auth - authentication info on target
     * @param {Object} repConfig - replication configuration object
     * @param {String} repConfig.topic - replication topic name
     * @param {String} repConfig.queueProcessor - config object
     *   specific to queue processor
     * @param {Object} [httpsConfig] - HTTPS configuration object
     * @param {String} [httpsConfig.key] - client private key in PEM format
     * @param {String} [httpsConfig.cert] - client certificate in PEM format
     * @param {String} [httpsConfig.ca] - alternate CA bundle in PEM format
     * @param {String} repConfig.queueProcessor.groupId - kafka
     *   consumer group ID
     * @param {String} repConfig.queueProcessor.retryTimeoutS -
     *   number of seconds before giving up retries of an entry
     *   replication
     * @param {Object} redisConfig - redis configuration
     * @param {Object} mConfig - metrics config
     * @param {String} mConfig.topic - metrics config kafka topic
     * @param {String} site - site name
     */
<<<<<<< HEAD
    constructor(zkClient, kafkaConfig, sourceConfig, destConfig, repConfig,
        redisConfig, mConfig, site) {
=======
    constructor(zkConfig, sourceConfig, destConfig, repConfig, httpsConfig,
                site, mProducer) {
>>>>>>> 6fd16f50
        super();
        this.zkClient = zkClient;
        this.kafkaConfig = kafkaConfig;
        this.sourceConfig = sourceConfig;
        this.destConfig = destConfig;
        this.repConfig = repConfig;
        this.httpsConfig = httpsConfig;
        this.destHosts = null;
        this.sourceAdminVaultConfigured = false;
        this.destAdminVaultConfigured = false;
        this.replicationStatusProducer = null;
        this._consumer = null;
        this._mProducer = null;
        this.site = site;
        this.mConfig = mConfig;

        this.echoMode = false;
        this.scheduledResume = null;

        this.logger = new Logger(
            `Backbeat:Replication:QueueProcessor:${this.site}`);

        // global variables
        this.sourceHTTPAgent = new http.Agent({ keepAlive: true });
        if (destConfig.transport === 'https') {
            this.destHTTPAgent = new https.Agent({
                key: httpsConfig.key,
                cert: httpsConfig.cert,
                ca: httpsConfig.ca,
                keepAlive: true,
            });
        } else {
            this.destHTTPAgent = new http.Agent({ keepAlive: true });
        }

        this._setupVaultclientCache();
        this._setupRedis(redisConfig);

        // FIXME support multiple scality destination sites
        if (Array.isArray(destConfig.bootstrapList)) {
            destConfig.bootstrapList.forEach(dest => {
                if (Array.isArray(dest.servers)) {
                    this.destHosts =
                        new RoundRobin(dest.servers, { defaultPort: 80 });
                    if (dest.echo) {
                        this._setupEcho();
                    }
                }
            });
        }

        this.taskScheduler = new ReplicationTaskScheduler(
            (ctx, done) => ctx.task.processQueueEntry(ctx.entry, done));
    }

    _setupVaultclientCache() {
        this.vaultclientCache = new VaultClientCache();

        if (this.sourceConfig.auth.type === 'role') {
            const { host, port, adminPort, adminCredentials }
                      = this.sourceConfig.auth.vault;
            this.vaultclientCache
                .setHost('source:s3', host)
                .setPort('source:s3', port);
            if (adminCredentials) {
                this.vaultclientCache
                    .setHost('source:admin', host)
                    .setPort('source:admin', adminPort)
                    .loadAdminCredentials('source:admin',
                                          adminCredentials.accessKey,
                                          adminCredentials.secretKey);
                this.sourceAdminVaultConfigured = true;
            }
        }
        if (this.destConfig.auth.type === 'role') {
            if (this.destConfig.auth.vault) {
                const { host, port, adminPort, adminCredentials }
                          = this.destConfig.auth.vault;
                if (host) {
                    this.vaultclientCache.setHost('dest:s3', host);
                }
                if (port) {
                    this.vaultclientCache.setPort('dest:s3', port);
                }
                if (adminCredentials) {
                    if (host) {
                        this.vaultclientCache.setHost('dest:admin', host);
                    }
                    if (adminPort) {
                        this.vaultclientCache.setPort('dest:admin', adminPort);
                    } else {
                        // if dest vault admin port not configured, go
                        // through nginx proxy
                        this.vaultclientCache.setProxyPath('dest:admin',
                                                           proxyIAMPath);
                    }
                    this.vaultclientCache.loadAdminCredentials(
                        'dest:admin',
                        adminCredentials.accessKey,
                        adminCredentials.secretKey);
                    if (this.destConfig.transport === 'https') {
                        // provision HTTPS credentials for admin route
                        this.vaultclientCache.setHttps(
                            'dest:admin', this.httpsConfig.key,
                            this.httpsConfig.cert,
                            this.httpsConfig.ca);
                    }
                    this.destAdminVaultConfigured = true;
                }
            }
            if (!this.destConfig.auth.vault ||
                !this.destConfig.auth.vault.port) {
                // if dest vault port not configured, go through nginx
                // proxy
                this.vaultclientCache.setProxyPath('dest:s3',
                                                   proxyVaultPath);
            }
            if (this.destConfig.transport === 'https') {
                // provision HTTPS credentials for IAM route
                this.vaultclientCache.setHttps(
                    'dest:s3', this.httpsConfig.key,
                    this.httpsConfig.cert,
                    this.httpsConfig.ca);
            }
        }
    }

    _setupProducer(done) {
        const producer = new BackbeatProducer({
            kafka: { hosts: this.kafkaConfig.hosts },
            topic: this.repConfig.replicationStatusTopic,
        });
        producer.once('error', done);
        producer.once('ready', () => {
            producer.removeAllListeners('error');
            producer.on('error', err => {
                this.logger.error('error from backbeat producer', {
                    topic: this.repConfig.replicationStatusTopic,
                    error: err,
                });
            });
            this.replicationStatusProducer = producer;
            done();
        });
    }

    _setupEcho() {
        if (!this.sourceAdminVaultConfigured) {
            throw new Error('echo mode not properly configured: missing ' +
                            'credentials for source Vault admin client');
        }
        if (!this.destAdminVaultConfigured) {
            throw new Error('echo mode not properly configured: missing ' +
                            'credentials for destination Vault ' +
                            'admin client');
        }
        if (process.env.BACKBEAT_ECHO_TEST_MODE === '1') {
            this.logger.info('starting in echo mode',
                             { method: 'QueueProcessor.constructor',
                               testMode: true });
        } else {
            this.logger.info('starting in echo mode',
                             { method: 'QueueProcessor.constructor' });
        }
        this.echoMode = true;
        this.accountCredsCache = {};
    }

    /**
     * Setup the Redis Subscriber which listens for actions from other processes
     * (i.e. BackbeatAPI for pause/resume)
     * @param {object} redisConfig - redis ha config
     * @return {undefined}
     */
    _setupRedis(redisConfig) {
        // redis pub/sub for pause/resume
        const redis = new Redis(redisConfig);
        // redis subscribe to site specific channel
        const channelName = `${this.repConfig.topic}-${this.site}`;
        redis.subscribe(channelName, err => {
            if (err) {
                this.logger.fatal('queue processor failed to subscribe to ' +
                                  `crr redis channel for location ${this.site}`,
                                  { method: 'QueueProcessor.constructor',
                                    error: err });
                process.exit(1);
            }
            redis.on('message', (channel, message) => {
                const validActions = {
                    pauseService: this._pauseService.bind(this),
                    resumeService: this._resumeService.bind(this),
                    deleteScheduledResumeService:
                        this._deleteScheduledResumeService.bind(this),
                };
                try {
                    const { action, date } = JSON.parse(message);
                    const cmd = validActions[action];
                    if (channel === channelName && typeof cmd === 'function') {
                        cmd(date);
                    }
                } catch (e) {
                    this.logger.error('error parsing redis sub message', {
                        method: 'QueueProcessor._setupRedis',
                        error: e,
                    });
                }
            });
        });
    }

    /**
     * Pause replication consumers
     * @return {undefined}
     */
    _pauseService() {
        const enabled = this._consumer.getServiceStatus();
        if (enabled) {
            // if currently resumed/active, attempt to pause
            this._updateZkStateNode('paused', true, err => {
                if (err) {
                    this.logger.trace('error occurred saving state to ' +
                    'zookeeper', {
                        method: 'QueueProcessor._pauseService',
                    });
                } else {
                    this._consumer.pause(this.site);
                    this.logger.info('paused replication for location: ' +
                        `${this.site}`);
                    this._deleteScheduledResumeService();
                }
            });
        }
    }

    /**
     * Resume replication consumers
     * @param {Date} [date] - optional date object for scheduling resume
     * @return {undefined}
     */
    _resumeService(date) {
        const enabled = this._consumer.getServiceStatus();
        const now = new Date();
        if (date && now < new Date(date)) {
            // if date is in the future, attempt to schedule job
            this.scheduleResume(date);
        } else if (!enabled) {
            // if currently paused, attempt to resume
            this._updateZkStateNode('paused', false, err => {
                if (err) {
                    this.logger.trace('error occurred saving state to ' +
                    'zookeeper', {
                        method: 'QueueProcessor._resumeService',
                    });
                } else {
                    this._consumer.resume(this.site);
                    this.logger.info('resumed replication for location: ' +
                        `${this.site}`);
                    this._deleteScheduledResumeService();
                }
            });
        }
    }

    /**
     * Delete scheduled resume (if any)
     * @return {undefined}
     */
    _deleteScheduledResumeService() {
        this._updateZkStateNode('scheduledResume', null, err => {
            if (err) {
                this.logger.trace('error occurred saving state to zookeeper', {
                    method: 'QueueProcessor._deleteScheduledResumeService',
                });
            } else if (this.scheduledResume) {
                this.scheduledResume.cancel();
                this.scheduledResume = null;
                this.logger.info('deleted scheduled CRR resume for location:' +
                    ` ${this.site}`);
            }
        });
    }

    _getZkSiteNode() {
        return `${zookeeperReplicationNamespace}${zkCRRStatePath}/` +
            `${this.site}`;
    }

    /**
     * Update zookeeper state node for this site-defined QueueProcessor
     * @param {String} key - key name to store in zk state node
     * @param {String|Boolean} value - value
     * @param {Function} cb - callback(error)
     * @return {undefined}
     */
    _updateZkStateNode(key, value, cb) {
        if (!zkCRRStateProperties.includes(key)) {
            const errorMsg = 'incorrect zookeeper state property given';
            this.logger.error(errorMsg, {
                method: 'QueueProcessor._updateZkStateNode',
            });
            return cb(new Error('incorrect zookeeper state property given'));
        }
        const path = this._getZkSiteNode();
        return async.waterfall([
            next => this.zkClient.getData(path, (err, data) => {
                if (err) {
                    this.logger.error('could not get state from zookeeper', {
                        method: 'QueueProcessor._updateZkStateNode',
                        zookeeperPath: path,
                        error: err.message,
                    });
                    return next(err);
                }
                try {
                    const state = JSON.parse(data.toString());
                    // set revised status
                    state[key] = value;
                    const bufferedData = Buffer.from(JSON.stringify(state));
                    return next(null, bufferedData);
                } catch (err) {
                    this.logger.error('could not parse state data from ' +
                    'zookeeper', {
                        method: 'QueueProcessor._updateZkStateNode',
                        zookeeperPath: path,
                        error: err,
                    });
                    return next(err);
                }
            }),
            (data, next) => this.zkClient.setData(path, data, err => {
                if (err) {
                    this.logger.error('could not save state data in ' +
                    'zookeeper', {
                        method: 'QueueProcessor._updateZkStateNode',
                        zookeeperPath: path,
                        error: err,
                    });
                    return next(err);
                }
                return next();
            }),
        ], cb);
    }

    scheduleResume(date) {
        function triggerResume() {
            this._updateZkStateNode('scheduledResume', null, err => {
                if (err) {
                    this.logger.error('error occurred saving state ' +
                    'to zookeeper for resuming a scheduled resume. Retry ' +
                    'again in 1 minute', {
                        method: 'QueueProcessor.scheduleResume',
                        error: err,
                    });
                    // if an error occurs, need to retry
                    // for now, schedule minute from now
                    const date = new Date();
                    date.setMinutes(date.getMinutes() + 1);
                    this.scheduleResume = schedule.scheduleJob(date,
                        triggerResume.bind(this));
                } else {
                    this.scheduledResume.cancel();
                    this.scheduledResume = null;
                    this._resumeService();
                }
            });
        }

        this._updateZkStateNode('scheduledResume', date, err => {
            if (err) {
                this.logger.trace('error occurred saving state to zookeeper', {
                    method: 'QueueProcessor.scheduleResume',
                });
            } else {
                this.scheduledResume = schedule.scheduleJob(date,
                    triggerResume.bind(this));
                this.logger.info('scheduled CRR resume', {
                    scheduleTime: date.toString(),
                });
            }
        });
    }

    getStateVars() {
        return {
            sourceConfig: this.sourceConfig,
            destConfig: this.destConfig,
            repConfig: this.repConfig,
            httpsConfig: this.httpsConfig,
            destHosts: this.destHosts,
            sourceHTTPAgent: this.sourceHTTPAgent,
            destHTTPAgent: this.destHTTPAgent,
            vaultclientCache: this.vaultclientCache,
            accountCredsCache: this.accountCredsCache,
            replicationStatusProducer: this.replicationStatusProducer,
            mProducer: this._mProducer,
            logger: this.logger,
            site: this.site,
        };
    }

    /**
     * Start kafka consumer and producer. Emits a 'ready' even when
     * producer and consumer are ready.
     *
     * Note: for tests, with auto.create.topics.enable option set on
     * kafka container, this will also pre-create the topic.
     *
     * @param {object} [options] options object
     * @param {boolean} [options.disableConsumer] - true to disable
     *   startup of consumer (for testing: one has to call
     *   processQueueEntry() explicitly)
     * @param {boolean} [options.paused] - if true, kafka consumer is paused
     * @return {undefined}
     */
    start(options) {
        this._mProducer = new MetricsProducer(this.kafkaConfig, this.mConfig);
        return this._mProducer.setupProducer(err => {
            if (err) {
                this.logger.info('error setting up metrics producer',
                                 { error: err.message });
                process.exit(1);
            }
            return this._setupProducer(err => {
                let consumerReady = false;
                if (err) {
                    this.logger.info('error setting up kafka producer',
                                     { error: err.message });
                    process.exit(1);
                }
                if (options && options.disableConsumer) {
                    this.emit('ready');
                    return undefined;
                }
                const groupId =
                    `${this.repConfig.queueProcessor.groupId}-${this.site}`;
                this._consumer = new BackbeatConsumer({
                    kafka: { hosts: this.kafkaConfig.hosts },
                    topic: this.repConfig.topic,
                    groupId,
                    concurrency: this.repConfig.queueProcessor.concurrency,
                    queueProcessor: this.processKafkaEntry.bind(this),
                });
                this._consumer.on('error', () => {
                    if (!consumerReady) {
                        this.logger.fatal('queue processor failed to start a ' +
                                       'backbeat consumer');
                        process.exit(1);
                    }
                });
                this._consumer.on('ready', () => {
                    consumerReady = true;
                    const paused = options && options.paused;
                    this._consumer.subscribe(paused);
                });
                this._consumer.on('canary', () => {
                    this.logger.info('queue processor is ready to consume ' +
                                     'replication entries');
                    this.emit('ready');
                });
                return undefined;
            });
        });
    }

    /**
     * Cleanup zookeeper node if the site has been removed as a location
     * @param {function} cb - callback(error)
     * @return {undefined}
     */
    removeZkState(cb) {
        const path = this._getZkSiteNode();
        this.zkClient.remove(path, err => {
            if (err && err.name !== 'NO_NODE') {
                this.logger.error('failed removing zookeeper state node', {
                    method: 'QueueProcessor.removeZkState',
                    zookeeperPath: path,
                    error: err,
                });
                return cb(err);
            }
            return cb();
        });
    }

    /**
     * Stop kafka producer and consumer, commit current consumer offset, and
     * remove any zookeeper state for this instance
     *
     * @param {function} done - callback
     * @return {undefined}
     */
    stop(done) {
        if (!this.replicationStatusProducer) {
            return setImmediate(done);
        }
        return this.replicationStatusProducer.close(() => {
            if (this._consumer) {
                this._consumer.close(done);
            } else {
                done();
            }
        });
    }

    /**
     * Proceed to the replication of an object given a kafka
     * replication queue entry
     *
     * @param {object} kafkaEntry - entry generated by the queue populator
     * @param {string} kafkaEntry.key - kafka entry key
     * @param {string} kafkaEntry.value - kafka entry value
     * @param {function} done - callback function
     * @return {undefined}
     */
    processKafkaEntry(kafkaEntry, done) {
        const sourceEntry = QueueEntry.createFromKafkaEntry(kafkaEntry);
        if (sourceEntry.error) {
            this.logger.error('error processing source entry',
                              { error: sourceEntry.error });
            return process.nextTick(() => done(errors.InternalError));
        }
        if (sourceEntry.skip) {
            // skip message, noop
            return process.nextTick(done);
        }
        let task;
        if (sourceEntry instanceof BucketQueueEntry) {
            if (this.echoMode) {
                task = new EchoBucket(this);
            }
            // ignore bucket entry if echo mode disabled
        } else if (sourceEntry instanceof ObjectQueueEntry) {
            const replicationStorageClass =
                sourceEntry.getReplicationStorageClass();
            const sites = getLocationsFromStorageClass(replicationStorageClass);
            if (sites.includes(this.site)) {
                const replicationEndpoint = this.destConfig.bootstrapList
                    .find(endpoint => endpoint.site === this.site);
                if (replicationEndpoint &&
                replicationBackends.includes(replicationEndpoint.type)) {
                    task = new MultipleBackendTask(this);
                } else {
                    task = new ReplicateObject(this);
                }
            }
        }
        if (task) {
            this.logger.debug('source entry is being pushed',
              { entry: sourceEntry.getLogInfo() });
            return this.taskScheduler.push({ task, entry: sourceEntry },
                                           sourceEntry.getCanonicalKey(),
                                           done);
        }
        this.logger.debug('skip source entry',
                          { entry: sourceEntry.getLogInfo() });
        return process.nextTick(done);
    }

    isReady() {
        return this.replicationStatusProducer && this._consumer &&
            this.replicationStatusProducer.isReady() &&
            this._consumer.isReady();
    }
}

module.exports = QueueProcessor;<|MERGE_RESOLUTION|>--- conflicted
+++ resolved
@@ -57,10 +57,6 @@
      * @param {String} repConfig.topic - replication topic name
      * @param {String} repConfig.queueProcessor - config object
      *   specific to queue processor
-     * @param {Object} [httpsConfig] - HTTPS configuration object
-     * @param {String} [httpsConfig.key] - client private key in PEM format
-     * @param {String} [httpsConfig.cert] - client certificate in PEM format
-     * @param {String} [httpsConfig.ca] - alternate CA bundle in PEM format
      * @param {String} repConfig.queueProcessor.groupId - kafka
      *   consumer group ID
      * @param {String} repConfig.queueProcessor.retryTimeoutS -
@@ -69,15 +65,14 @@
      * @param {Object} redisConfig - redis configuration
      * @param {Object} mConfig - metrics config
      * @param {String} mConfig.topic - metrics config kafka topic
+     * @param {Object} [httpsConfig] - HTTPS configuration object
+     * @param {String} [httpsConfig.key] - client private key in PEM format
+     * @param {String} [httpsConfig.cert] - client certificate in PEM format
+     * @param {String} [httpsConfig.ca] - alternate CA bundle in PEM format
      * @param {String} site - site name
      */
-<<<<<<< HEAD
     constructor(zkClient, kafkaConfig, sourceConfig, destConfig, repConfig,
-        redisConfig, mConfig, site) {
-=======
-    constructor(zkConfig, sourceConfig, destConfig, repConfig, httpsConfig,
-                site, mProducer) {
->>>>>>> 6fd16f50
+        redisConfig, mConfig, httpsConfig, site) {
         super();
         this.zkClient = zkClient;
         this.kafkaConfig = kafkaConfig;
