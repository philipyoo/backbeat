--- conflicted
+++ resolved
@@ -249,30 +249,21 @@
             this._consumer.on('error', () => {});
             this._consumer.on('ready', () => {
                 this._consumer.subscribe();
-<<<<<<< HEAD
                 this.logger.info('queue processor is ready to consume ' +
                                  'replication entries');
                 this.emit('ready');
             });
             this._consumer.on('metrics', data => {
-                // i.e. data = { my-bucket: { ops: 1, bytes: 124 } }
-                this._mProducer.publishMetrics(data, metricsTypeProcessed,
-                    metricsExtension, err => {
+                // i.e. data = { my-site: { ops: 1, bytes: 124 } }
+                const filteredData = Object.keys(data).filter(key =>
+                    key === this.site).reduce((store, k) => {
+                        // eslint-disable-next-line no-param-reassign
+                        store[k] = data[this.site];
+                        return store;
+                    }, {});
+                this._mProducer.publishMetrics(filteredData,
+                    metricsTypeProcessed, metricsExtension, err => {
                         this.logger.trace('error occurred in publishing ' +
-=======
-
-                this._consumer.on('metrics', data => {
-                    // i.e. data = { my-site: { ops: 1, bytes: 124 } }
-                    const filteredData = Object.keys(data).filter(key =>
-                        key === this.site).reduce((store, k) => {
-                            // eslint-disable-next-line no-param-reassign
-                            store[k] = data[this.site];
-                            return store;
-                        }, {});
-                    this._mProducer.publishMetrics(filteredData,
-                        metricsTypeProcessed, metricsExtension, err => {
-                            this.logger.trace('error occurred in publishing ' +
->>>>>>> fd9f354d
                             'metrics', {
                                 error: err,
                                 method: 'QueueProcessor.start',
