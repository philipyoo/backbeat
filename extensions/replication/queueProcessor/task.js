--- conflicted
+++ resolved
@@ -77,7 +77,6 @@
             return cb(null, { paused: false });
         });
     }
-<<<<<<< HEAD
     qp.scheduleResume(scheduleDate);
     return cb(null, { paused: true });
 }
@@ -164,7 +163,8 @@
                     if (!activeSites.includes(site)) {
                         const qp = new QueueProcessor(
                             zkClient, kafkaConfig, sourceConfig, destConfig,
-                            repConfig, redisConfig, mConfig, httpsConfig, site);
+                            repConfig, redisConfig, mConfig,
+                            httpsConfig, internalHttpsConfig, site);
                         activeQProcessors[site] = qp;
                         setupZkSiteNode(qp, zkClient, site, (err, data) => {
                             if (err) {
@@ -197,7 +197,7 @@
         async.each(siteNames, (site, next) => {
             const qp = new QueueProcessor(zkClient,
                 kafkaConfig, sourceConfig, destConfig, repConfig,
-                redisConfig, mConfig, httpsConfig, site);
+                redisConfig, mConfig, httpsConfig, internalHttpsConfig, site);
             activeQProcessors[site] = qp;
             return setupZkSiteNode(qp, zkClient, site, (err, data) => {
                 if (err) {
@@ -255,10 +255,4 @@
         }
         return initAndStart(zkClient);
     });
-=======
-    const queueProcessor = new QueueProcessor(
-        kafkaConfig, sourceConfig, destConfig, repConfig,
-        httpsConfig, internalHttpsConfig, site, metricsProducer);
-    return queueProcessor.start();
->>>>>>> c305ebdc
 });