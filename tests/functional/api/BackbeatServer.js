const assert = require('assert');
const async = require('async');
const http = require('http');
const Redis = require('ioredis');
const { Producer } = require('node-rdkafka');

const { RedisClient } = require('arsenal').metrics;

const StatsModel = require('../../../lib/models/StatsModel');
const config = require('../../config.json');
const redisConfig = { host: '127.0.0.1', port: 6379 };

const fakeLogger = {
    trace: () => {},
    error: () => {},
    info: () => {},
    debug: () => {},
};

const defaultOptions = {
    host: config.server.host,
    port: config.server.port,
    method: 'GET',
};

function getUrl(options, path) {
    return `http://${options.host}:${options.port}${path}`;
}

function getRequest(path, done) {
    const params = {
        host: '127.0.0.1',
        port: 8900,
        method: 'GET',
        path,
    };
    // eslint-disable-next-line
    const req = http.request(params, res => {
        if (res.statusCode !== 200) {
            return done(res);
        }

        const chunks = [];
        res.on('data', chunk => {
            chunks.push(chunk);
        });
        res.on('end', () => {
            let body;
            try {
                body = JSON.parse(Buffer.concat(chunks).toString());
            } catch (e) {
                return done(e);
            }
            return done(null, body);
        });
    });
    req.on('error', err => done(err));
    req.end();
}

describe('Backbeat Server', () => {
    describe('healthcheck route', () => {
        let data;
        let healthcheckTimer;
        let resCode;
        let testProducer;

        function _doHealthcheckRequest(done) {
            const url = getUrl(defaultOptions, '/_/healthcheck');

            http.get(url, res => {
                resCode = res.statusCode;

                let rawData = '';
                res.on('data', chunk => {
                    rawData += chunk;
                });
                res.on('end', () => {
                    data = JSON.parse(rawData);
                    if (done) {
                        // only set in before() processing
                        done();
                    }
                });
            });
        }

        before(done => {
            async.series([
                next => {
                    testProducer = new Producer({
                        'metadata.broker.list': config.kafka.hosts,
                    });
                    testProducer.connect();
                    testProducer.on('ready', () => next());
                    testProducer.on('event.error', error => {
                        assert.ifError(error);
                    });
                },
                // create topics by fetching metadata from these topics
                // (works if auto.create.topics.enabled is true)
                next => testProducer.getMetadata({
                    topic: config.extensions.replication.topic,
                    timeout: 10000,
                }, next),
                next => testProducer.getMetadata({
                    topic: config.extensions.replication.replicationStatusTopic,
                    timeout: 10000,
                }, next),
                next => {
                    _doHealthcheckRequest(next);
                    // refresh healthcheck result, as after creating
                    // topics they take some time to appear in the
                    // healthcheck results
                    healthcheckTimer = setInterval(_doHealthcheckRequest,
                                                   2000);
                },
            ], done);
        });

        after(() => {
            clearInterval(healthcheckTimer);
        });

        it('should get a response with data', done => {
            assert.equal(resCode, 200);
            assert(data);
            return done();
        });

        it('should have valid keys', done => {
            assert(data.topics);
            let timer = undefined;
            function _checkValidKeys() {
                const repTopic =
                          data.topics[config.extensions.replication.topic];
                if (!repTopic) {
                    return undefined;
                }
                clearInterval(timer);
                assert(Array.isArray(repTopic.partitions));
                assert(data.internalConnections);
                // NOTE: isrHealth is not checked here because circleci
                // kafka will have one ISR only. Maybe isrHealth should
                // be a test for end-to-end
                assert.strictEqual(
                    data.internalConnections.zookeeper.status, 'ok');
                assert.strictEqual(
                    data.internalConnections.kafkaProducer.status, 'ok');
                return done();
            }
            timer = setInterval(_checkValidKeys, 1000);
        }).timeout(20000);
    });

    describe('metrics routes', () => {
        const interval = 300;
        const expiry = 900;
        const OPS = 'test:bb:ops';
        const BYTES = 'test:bb:bytes';
        const OPS_DONE = 'test:bb:opsdone';
        const BYTES_DONE = 'test:bb:bytesdone';

        let redisClient;
        let statsClient;
        let redis;

        before(done => {
            redis = new Redis();
            redisClient = new RedisClient(redisConfig, fakeLogger);
<<<<<<< HEAD
            statsClient = new StatsClient(redisClient, interval, expiry);
=======
            statsClient = new StatsModel(redisClient, interval, expiry);
>>>>>>> fd9f354d

            statsClient.reportNewRequest(OPS, 1725);
            statsClient.reportNewRequest(BYTES, 219800);
            statsClient.reportNewRequest(OPS_DONE, 450);
            statsClient.reportNewRequest(BYTES_DONE, 102700);

            done();
        });

        after(() => {
            redis.keys('test:bb:*').then(keys => {
                const pipeline = redis.pipeline();
                keys.forEach(key => {
                    pipeline.del(key);
                });
                return pipeline.exec();
            });
        });

        // TODO: refactor this
        const allPaths = [
            '/_/metrics/crr/all',
            '/_/metrics/crr/all/backlog',
            '/_/metrics/crr/all/completions',
            '/_/metrics/crr/all/throughput',
        ];

        allPaths.forEach(path => {
            it(`should get a 200 response for route: ${path}`,
            done => {
                const url = getUrl(defaultOptions, path);

                http.get(url, res => {
                    assert.equal(res.statusCode, 200);
                    done();
                });
            });

            it(`should get correct data keys for route: ${path}`,
            done => {
                getRequest(path, (err, res) => {
                    assert.ifError(err);
                    const key = Object.keys(res)[0];
                    assert(res[key].description);
                    assert.equal(typeof res[key].description, 'string');

                    assert(res[key].results);
                    assert.deepEqual(Object.keys(res[key].results),
                        ['count', 'size']);
                    done();
                });
            });
        });

        // TODO: refactor this
        const allWrongPaths = [
            // general wrong paths
            '/',
            '/metrics/crr/all',
            '/_/metrics',
            '/_/metrics/backlog',
            // wrong category field
            '/_/m/crr/all',
            '/_/metric/crr/all',
            '/_/metric/crr/all/backlog',
            '/_/metricss/crr/all',
            // wrong extension field
            '/_/metrics/c/all',
            '/_/metrics/c/all/backlog',
            '/_/metrics/crrr/all',
            // wrong site field
            // wrong type field
            '/_/metrics/crr/all/backlo',
            '/_/metrics/crr/all/backlogs',
            '/_/metrics/crr/all/completion',
            '/_/metrics/crr/all/completionss',
            '/_/metrics/crr/all/throughpu',
            '/_/metrics/crr/all/throughputs',
        ];

        allWrongPaths.forEach(path => {
            it(`should get a 404 response for route: ${path}`,
            done => {
                const url = getUrl(defaultOptions, path);

                http.get(url, res => {
                    assert.equal(res.statusCode, 404);
                    assert.equal(res.statusMessage, 'Not Found');
                    done();
                });
            });
        });

<<<<<<< HEAD
        it('should get the right data for route: /_/metrics/backlog',
        done => {
            getRequest('/_/metrics/backlog', (err, res) => {
                assert.ifError(err);
                const key = Object.keys(res)[0];
                assert.equal(res[key].results.count, 1275);
=======
        it('should return an error for unknown site given', done => {
            getRequest('/_/metrics/crr/wrong-site/completions', err => {
                assert.equal(err.statusCode, 404);
                assert.equal(err.statusMessage, 'Not Found');
                done();
            });
        });

        it('should get the right data for route: ' +
        '/_/metrics/crr/all/backlog', done => {
            getRequest('/_/metrics/crr/all/backlog', (err, res) => {
                assert.ifError(err);
                const key = Object.keys(res)[0];
                // Backlog count = OPS - OPS_DONE
                assert.equal(res[key].results.count, 1275);
                // Backlog size = (BYTES - BYTES_DONE) / 1000
>>>>>>> fd9f354d
                assert.equal(res[key].results.size, 117.1);
                done();
            });
        });

<<<<<<< HEAD
        it('should get the right data for route: /_/metrics/completions',
        done => {
            getRequest('/_/metrics/completions', (err, res) => {
                assert.ifError(err);
                const key = Object.keys(res)[0];
                assert.equal(res[key].results.count, 450);
=======
        it('should get the right data for route: ' +
        '/_/metrics/crr/all/completions', done => {
            getRequest('/_/metrics/crr/all/completions', (err, res) => {
                assert.ifError(err);
                const key = Object.keys(res)[0];
                // Completions count = OPS_DONE
                assert.equal(res[key].results.count, 450);
                // Completions bytes = BYTES_DONE / 1000
>>>>>>> fd9f354d
                assert.equal(res[key].results.size, 102.7);
                done();
            });
        });

<<<<<<< HEAD
        it('should get the right data for route: /_/metrics/throughput',
        done => {
            getRequest('/_/metrics/throughput', (err, res) => {
                assert.ifError(err);
                const key = Object.keys(res)[0];
                assert.equal(res[key].results.count, 0.5);
                assert.equal(res[key].results.size, 0.11);
=======
        it('should get the right data for route: ' +
        '/_/metrics/crr/all/throughput', done => {
            getRequest('/_/metrics/crr/all/throughput', (err, res) => {
                assert.ifError(err);
                const key = Object.keys(res)[0];
                // Throughput count = OPS_DONE / EXPIRY
                assert.equal(res[key].results.count, 0.5);
                // Throughput bytes = (BYTES_DONE / 1000) / EXPIRY
                assert.equal(res[key].results.size, 0.11);
                done();
            });
        });

        it('should return all metrics for route: ' +
        '/_/metrics/crr/all', done => {
            getRequest('/_/metrics/crr/all', (err, res) => {
                assert.ifError(err);
                const keys = Object.keys(res);
                assert(keys.includes('backlog'));
                assert(keys.includes('completions'));
                assert(keys.includes('throughput'));

                assert(res.backlog.description);
                // Backlog count = OPS - OPS_DONE
                assert.equal(res.backlog.results.count, 1275);
                // Backlog size = (BYTES - BYTES_DONE) / 1000
                assert.equal(res.backlog.results.size, 117.1);

                assert(res.completions.description);
                // Completions count = OPS_DONE
                assert.equal(res.completions.results.count, 450);
                // Completions bytes = BYTES_DONE / 1000
                assert.equal(res.completions.results.size, 102.7);

                assert(res.throughput.description);
                // Throughput count = OPS_DONE / EXPIRY
                assert.equal(res.throughput.results.count, 0.5);
                // Throughput bytes = (BYTES_DONE / 1000) / EXPIRY
                assert.equal(res.throughput.results.size, 0.11);

>>>>>>> fd9f354d
                done();
            });
        });
    });

    it('should get a 404 route not found error response', () => {
        const url = getUrl(defaultOptions, '/_/invalidpath');

        http.get(url, res => {
            assert.equal(res.statusCode, 404);
        });
    });

    it('should get a 405 method not allowed from invalid http verb', done => {
        const options = Object.assign({}, defaultOptions);
        options.method = 'POST';
        options.path = '/_/healthcheck';

        const req = http.request(options, res => {
            assert.equal(res.statusCode, 405);
        });
        req.on('error', err => {
            assert.ifError(err);
        });
        req.end();
        done();
    });
});<|MERGE_RESOLUTION|>--- conflicted
+++ resolved
@@ -168,11 +168,7 @@
         before(done => {
             redis = new Redis();
             redisClient = new RedisClient(redisConfig, fakeLogger);
-<<<<<<< HEAD
-            statsClient = new StatsClient(redisClient, interval, expiry);
-=======
             statsClient = new StatsModel(redisClient, interval, expiry);
->>>>>>> fd9f354d
 
             statsClient.reportNewRequest(OPS, 1725);
             statsClient.reportNewRequest(BYTES, 219800);
@@ -266,14 +262,6 @@
             });
         });
 
-<<<<<<< HEAD
-        it('should get the right data for route: /_/metrics/backlog',
-        done => {
-            getRequest('/_/metrics/backlog', (err, res) => {
-                assert.ifError(err);
-                const key = Object.keys(res)[0];
-                assert.equal(res[key].results.count, 1275);
-=======
         it('should return an error for unknown site given', done => {
             getRequest('/_/metrics/crr/wrong-site/completions', err => {
                 assert.equal(err.statusCode, 404);
@@ -290,20 +278,11 @@
                 // Backlog count = OPS - OPS_DONE
                 assert.equal(res[key].results.count, 1275);
                 // Backlog size = (BYTES - BYTES_DONE) / 1000
->>>>>>> fd9f354d
                 assert.equal(res[key].results.size, 117.1);
                 done();
             });
         });
 
-<<<<<<< HEAD
-        it('should get the right data for route: /_/metrics/completions',
-        done => {
-            getRequest('/_/metrics/completions', (err, res) => {
-                assert.ifError(err);
-                const key = Object.keys(res)[0];
-                assert.equal(res[key].results.count, 450);
-=======
         it('should get the right data for route: ' +
         '/_/metrics/crr/all/completions', done => {
             getRequest('/_/metrics/crr/all/completions', (err, res) => {
@@ -312,21 +291,11 @@
                 // Completions count = OPS_DONE
                 assert.equal(res[key].results.count, 450);
                 // Completions bytes = BYTES_DONE / 1000
->>>>>>> fd9f354d
                 assert.equal(res[key].results.size, 102.7);
                 done();
             });
         });
 
-<<<<<<< HEAD
-        it('should get the right data for route: /_/metrics/throughput',
-        done => {
-            getRequest('/_/metrics/throughput', (err, res) => {
-                assert.ifError(err);
-                const key = Object.keys(res)[0];
-                assert.equal(res[key].results.count, 0.5);
-                assert.equal(res[key].results.size, 0.11);
-=======
         it('should get the right data for route: ' +
         '/_/metrics/crr/all/throughput', done => {
             getRequest('/_/metrics/crr/all/throughput', (err, res) => {
@@ -367,7 +336,6 @@
                 // Throughput bytes = (BYTES_DONE / 1000) / EXPIRY
                 assert.equal(res.throughput.results.size, 0.11);
 
->>>>>>> fd9f354d
                 done();
             });
         });
