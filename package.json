--- conflicted
+++ resolved
@@ -8,22 +8,15 @@
     "queue_processor": "node extensions/replication/queueProcessor/task.js",
     "ingestion_populator": "node bin/ingestion.js",
     "replication_status_processor": "node extensions/replication/replicationStatusProcessor/task.js",
-<<<<<<< HEAD
     "lifecycle_conductor": "node extensions/lifecycle/conductor/service.js",
     "lifecycle_bucket_processor": "node extensions/lifecycle/bucketProcessor/task.js",
     "lifecycle_object_processor": "node extensions/lifecycle/objectProcessor/task.js",
     "mongo_queue_processor": "node extensions/mongoProcessor/mongoProcessorTask.js",
     "garbage_collector": "node extensions/gc/service.js",
-    "test": "mocha --recursive tests/unit",
-    "ft_test": "mocha --recursive $(find tests/functional -name '*.js' ! -name 'BackbeatServer.js')",
-    "ft_server_test": "mocha -t 10000 tests/functional/api/BackbeatServer.js",
-    "bh_test": "mocha --recursive tests/behavior",
-=======
     "test": "mocha --exit --recursive tests/unit",
     "ft_test": "mocha --exit --recursive $(find tests/functional -name '*.js' ! -name 'BackbeatServer.js')",
-    "ft_server_test": "mocha --exit tests/functional/api/BackbeatServer.js",
+    "ft_server_test": "mocha --exit -t 10000 tests/functional/api/BackbeatServer.js",
     "bh_test": "mocha --exit --recursive tests/behavior",
->>>>>>> 83b5fdc6
     "lint": "eslint $(git ls-files '*.js')",
     "lint_md": "mdlint $(git ls-files '*.md')",
     "start": "node index.js"
@@ -57,15 +50,11 @@
     "werelogs": "scality/werelogs#74b121b"
   },
   "devDependencies": {
-<<<<<<< HEAD
     "eslint": "^2.4.0",
     "eslint-config-airbnb": "^6.0.0",
     "eslint-config-scality": "scality/Guidelines#0a771c2",
     "eslint-plugin-react": "^4.2.3",
-    "mocha": "^3.3.0",
-    "cloudserver": "scality/S3#1691eae"
-=======
+    "cloudserver": "scality/S3#1691eae",
     "mocha": "^5.2.0"
->>>>>>> 83b5fdc6
   }
 }