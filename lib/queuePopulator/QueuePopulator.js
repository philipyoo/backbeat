const async = require('async');

const Logger = require('werelogs').Logger;

const zookeeper = require('../clients/zookeeper');
const ProvisionDispatcher = require('../provisioning/ProvisionDispatcher');
const RaftLogReader = require('./RaftLogReader');
const BucketFileLogReader = require('./BucketFileLogReader');
const MetricsProducer = require('../MetricsProducer');
const MetricsConsumer = require('../MetricsConsumer');

class QueuePopulator {
    /**
     * Create a queue populator object to populate various kafka
     * queues from the metadata log
     *
     * @constructor
     * @param {Object} zkConfig - zookeeper configuration object
     * @param {String} zkConfig.connectionString - zookeeper
     *   connection string as "host:port[/chroot]"
     * @param {Object} kafkaConfig - kafka configuration object
     * @param {string} kafkaConfig.hosts - kafka hosts list
     * as "host:port[,host:port...]"
     * @param {Object} qpConfig - queue populator configuration
     * @param {String} qpConfig.zookeeperPath - sub-path to use for
     *   storing populator state in zookeeper
     * @param {String} qpConfig.logSource - type of source
     *   log: "bucketd" (raft log) or "dmd" (bucketfile)
     * @param {Object} [qpConfig.bucketd] - bucketd source
     *   configuration (mandatory if logSource is "bucket")
     * @param {Object} [qpConfig.dmd] - dmd source
     *   configuration (mandatory if logSource is "dmd")
     * @param {Object} mConfig - metrics configuration object
     * @param {string} mConfig.topic - metrics topic
     * @param {Object} rConfig - redis configuration object
     * @param {Object} extConfigs - configuration of extensions: keys
     *   are extension names and values are extension's config object.
     */
    constructor(zkConfig, kafkaConfig, qpConfig, mConfig, rConfig,
                extConfigs) {
        this.zkConfig = zkConfig;
        this.kafkaConfig = kafkaConfig;
        this.qpConfig = qpConfig;
        this.mConfig = mConfig;
        this.rConfig = rConfig;
        this.extConfigs = extConfigs;

        this.log = new Logger('Backbeat:QueuePopulator');

        // list of active log readers
        this.logReaders = [];

        // list of updated log readers, if any
        this.logReadersUpdate = null;
        // metrics clients
        this._mProducer = null;
        this._mConsumer = null;
    }

    /**
     * Open the queue populator
     *
     * @param {function} cb - callback function
     * @return {undefined}
     */
    open(cb) {
        this._loadExtensions();
        async.series([
<<<<<<< HEAD
            next => this._setupExtensions(err => {
                if (err) {
                    this.log.error(
                        'error setting up queue populator extensions', {
                            method: 'QueuePopulator.open',
                            error: err,
                        });
                }
                return next(err);
            }),
            next => this._setupZookeeper(err => {
                if (err) {
                    return next(err);
                }
=======
            next => this._setupMetricsClients(next),
            next => this._setupZookeeper(() => {
>>>>>>> fd9f354d
                this._setupLogSources();
                return next();
            }),
        ], err => {
            if (err) {
                this.log.error('error starting up queue populator',
                    { method: 'QueuePopulator.open',
                        error: err });
                return cb(err);
            }
            return cb();
        });
    }

    _setupMetricsClients(cb) {
        // Metrics Consumer
        this._mConsumer = new MetricsConsumer(this.rConfig, this.mConfig,
            this.kafkaConfig);
        this._mConsumer.start();

        // Metrics Producer
        this._mProducer = new MetricsProducer(this.kafkaConfig, this.mConfig);
        this._mProducer.setupProducer(cb);
    }

    /**
     * Close the queue populator
     * @param {function} cb - callback function
     * @return {undefined}
     */
    close(cb) {
        return this._closeLogState(cb);
    }

    _setupLogSources() {
        switch (this.qpConfig.logSource) {
        case 'bucketd':
            // initialization of log source is deferred until the
            // dispatcher notifies us of which raft sessions we're
            // responsible for
            this._subscribeToRaftSessionDispatcher();
            break;
        case 'dmd':
            this.logReadersUpdate = [
                new BucketFileLogReader({ zkClient: this.zkClient,
                    kafkaConfig: this.kafkaConfig,
                    dmdConfig: this.qpConfig.dmd,
                    logger: this.log,
                    extensions: this._extensions,
                    metricsProducer: this._mProducer,
                }),
            ];
            break;
        default:
            throw new Error("bad 'logSource' config value: expect 'bucketd'" +
                            `or 'dmd', got '${this.qpConfig.logSource}'`);
        }
    }

    _subscribeToRaftSessionDispatcher() {
        const zookeeperUrl =
                  this.zkConfig.connectionString +
                  this.qpConfig.zookeeperPath;
        const zkEndpoint = `${zookeeperUrl}/raft-id-dispatcher`;
        this.raftIdDispatcher =
            new ProvisionDispatcher({ connectionString: zkEndpoint });
        this.raftIdDispatcher.subscribe((err, items) => {
            if (err) {
                this.log.error('error when receiving raft ID provision list',
                               { zkEndpoint, error: err });
                return undefined;
            }
            if (items.length === 0) {
                this.log.info('no raft ID provisioned, idling',
                              { zkEndpoint });
            }
            this.logReadersUpdate = items.map(
                raftId => new RaftLogReader({
                    zkClient: this.zkClient,
                    kafkaConfig: this.kafkaConfig,
                    bucketdConfig: this.qpConfig.bucketd,
                    raftId,
                    logger: this.log,
                    extensions: this._extensions,
                    metricsProducer: this._mProducer,
                }));
            return undefined;
        });
        this.log.info('waiting to be provisioned a raft ID',
                      { zkEndpoint });
    }

    _setupZookeeper(done) {
        const zookeeperUrl = this.zkConfig.connectionString;
        this.log.info('opening zookeeper connection for persisting ' +
                      'populator state',
                      { zookeeperUrl });
        this.zkClient = zookeeper.createClient(zookeeperUrl, {
            autoCreateNamespace: this.zkConfig.autoCreateNamespace,
        });
        this.zkClient.connect();
        this.zkClient.once('error', done);
        this.zkClient.once('ready', () => {
            // just in case there would be more 'error' events emitted
            this.zkClient.removeAllListeners('error');
            done();
        });
    }

    _loadExtensions() {
        this._extensions = [];
        Object.keys(this.extConfigs).forEach(extName => {
            const extConfig = this.extConfigs[extName];
            const index = require(`../../extensions/${extName}/index.js`);
            if (index.queuePopulatorExtension) {
                // eslint-disable-next-line new-cap
                const ext = new index.queuePopulatorExtension({
                    config: extConfig,
                    logger: this.log,
                });
                ext.setZkConfig(this.zkConfig);
                this.log.info(`${index.name} extension is active`);
                this._extensions.push(ext);
            }
        });
    }

    _setupExtensions(cb) {
        return async.each(this._extensions, (ext, next) => {
            ext.setupZookeeper(err => {
                if (err) {
                    return next(err);
                }
                if (ext.createZkPath) {
                    return ext.createZkPath(next);
                }
                return next();
            });
        }, cb);
    }

    _setupUpdatedReaders(done) {
        const newReaders = this.logReadersUpdate;
        this.logReadersUpdate = null;
        async.each(newReaders, (logReader, cb) => logReader.setup(cb),
                   err => {
                       if (err) {
                           return done(err);
                       }
                       this.logReaders = newReaders;
                       return done();
                   });
    }

    _closeLogState(done) {
        if (this.raftIdDispatcher !== undefined) {
            return this.raftIdDispatcher.unsubscribe(done);
        }
        return process.nextTick(done);
    }

    _processAllLogEntries(params, done) {
        return async.map(
            this.logReaders,
            (logReader, done) => logReader.processAllLogEntries(params, done),
            (err, results) => {
                if (err) {
                    return done(err);
                }
                const annotatedResults = results.map(
                    (result, i) => Object.assign(result, {
                        logSource: this.logReaders[i].getLogInfo(),
                        logOffset: this.logReaders[i].getLogOffset(),
                    }));
                return done(null, annotatedResults);
            });
    }

    processAllLogEntries(params, done) {
        if (this.logReadersUpdate !== null) {
            return this._setupUpdatedReaders(err => {
                if (err) {
                    return done(err);
                }
                return this._processAllLogEntries(params, done);
            });
        }
        return this._processAllLogEntries(params, done);
    }
}


module.exports = QueuePopulator;<|MERGE_RESOLUTION|>--- conflicted
+++ resolved
@@ -66,7 +66,7 @@
     open(cb) {
         this._loadExtensions();
         async.series([
-<<<<<<< HEAD
+            next => this._setupMetricsClients(next),
             next => this._setupExtensions(err => {
                 if (err) {
                     this.log.error(
@@ -81,10 +81,6 @@
                 if (err) {
                     return next(err);
                 }
-=======
-            next => this._setupMetricsClients(next),
-            next => this._setupZookeeper(() => {
->>>>>>> fd9f354d
                 this._setupLogSources();
                 return next();
             }),
